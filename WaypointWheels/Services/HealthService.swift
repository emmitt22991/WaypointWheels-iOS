import Foundation

final class HealthService {
    enum HealthError: LocalizedError {
        case missingConfiguration
        case invalidBaseURL(String)
        case invalidResponse
        case serverError(String)

        var errorDescription: String? {
            switch self {
            case .missingConfiguration:
                return "Missing API base URL configuration."
            case let .invalidBaseURL(value):
                return "Invalid API base URL: \(value)."
            case .invalidResponse:
                return "Unexpected response from the health endpoint."
            case let .serverError(message):
                return message
            }
        }
    }

    struct HealthResponse: Decodable {
        let status: String
    }

    private let apiClient: APIClient

    init(apiClient: APIClient = APIClient()) {
        self.apiClient = apiClient
    }

    func fetchHealthStatus() async throws -> String {
        do {
            let response: HealthResponse = try await apiClient.request(path: "health")
            return response.status
        } catch let error as APIClient.APIError {
            throw HealthError(apiError: error)
        }
    }

    func healthURL(from baseURLString: String) throws -> URL {
        guard let baseURL = URL(string: baseURLString) else {
            throw HealthError.invalidBaseURL(baseURLString)
        }

        return baseURL.appendingPathComponent("health")
    }
}

private extension HealthService.HealthError {
    init(apiError: APIClient.APIError) {
        switch apiError {
        case .missingConfiguration:
            self = .missingConfiguration
        case let .invalidBaseURL(value):
            self = .invalidBaseURL(value)
        case .invalidResponse:
            self = .invalidResponse
<<<<<<< HEAD
        case let .serverError(message, _):
=======
        case let .serverError(message):
>>>>>>> 272cc275
            self = .serverError(message)
        }
    }
}<|MERGE_RESOLUTION|>--- conflicted
+++ resolved
@@ -58,11 +58,7 @@
             self = .invalidBaseURL(value)
         case .invalidResponse:
             self = .invalidResponse
-<<<<<<< HEAD
-        case let .serverError(message, _):
-=======
         case let .serverError(message):
->>>>>>> 272cc275
             self = .serverError(message)
         }
     }
