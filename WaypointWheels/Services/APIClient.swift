--- conflicted
+++ resolved
@@ -5,11 +5,7 @@
         case missingConfiguration
         case invalidBaseURL(String)
         case invalidResponse
-<<<<<<< HEAD
-        case serverError(message: String, body: String?)
-=======
         case serverError(String)
->>>>>>> 272cc275
 
         var errorDescription: String? {
             switch self {
@@ -19,11 +15,7 @@
                 return "Invalid API base URL: \(value)."
             case .invalidResponse:
                 return "Unexpected response from the server."
-<<<<<<< HEAD
-            case let .serverError(message, _):
-=======
             case let .serverError(message):
->>>>>>> 272cc275
                 return message
             }
         }
@@ -115,26 +107,6 @@
         let (data, response) = try await session.data(for: request)
 
         guard let httpResponse = response as? HTTPURLResponse else {
-<<<<<<< HEAD
-            throw APIError.invalidResponse
-        }
-
-        guard (200..<300).contains(httpResponse.statusCode) else {
-            let rawBody = String(data: data, encoding: .utf8)?.trimmingCharacters(in: .whitespacesAndNewlines)
-            if let message = decodeErrorMessage(from: data), !message.isEmpty {
-                throw APIError.serverError(message: message, body: rawBody)
-            }
-
-            if let rawBody, !rawBody.isEmpty {
-                throw APIError.serverError(message: rawBody, body: rawBody)
-            }
-
-            throw APIError.invalidResponse
-        }
-
-        let decoded = try decoder.decode(T.self, from: data)
-        return APIResponse(value: decoded, data: data)
-=======
             throw APIError.invalidResponse
         }
 
@@ -192,7 +164,6 @@
         }
 
         return nil
->>>>>>> 272cc275
     }
 
     private func decodeErrorMessage(from data: Data) -> String? {
