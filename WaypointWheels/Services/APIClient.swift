--- conflicted
+++ resolved
@@ -5,11 +5,7 @@
         case missingConfiguration
         case invalidBaseURL(String)
         case invalidResponse
-<<<<<<< HEAD
-        case serverError(message: String, body: String?)
-=======
         case serverError(String)
->>>>>>> c1d24506
 
         var errorDescription: String? {
             switch self {
@@ -19,11 +15,7 @@
                 return "Invalid API base URL: \(value)."
             case .invalidResponse:
                 return "Unexpected response from the server."
-<<<<<<< HEAD
-            case let .serverError(message, _):
-=======
             case let .serverError(message):
->>>>>>> c1d24506
                 return message
             }
         }
@@ -115,8 +107,6 @@
         let (data, response) = try await session.data(for: request)
 
         guard let httpResponse = response as? HTTPURLResponse else {
-<<<<<<< HEAD
-=======
             throw APIError.invalidResponse
         }
 
@@ -130,7 +120,6 @@
                 throw APIError.serverError(body)
             }
 
->>>>>>> c1d24506
             throw APIError.invalidResponse
         }
 
