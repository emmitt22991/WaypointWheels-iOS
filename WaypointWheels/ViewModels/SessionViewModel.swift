--- conflicted
+++ resolved
@@ -65,20 +65,10 @@
         }
 
         do {
-<<<<<<< HEAD
-            requestJSON = makeJSON(email: sanitizedEmail, password: currentPassword)
-
-            let response = try await apiClient.login(email: sanitizedEmail, password: currentPassword)
-            try keychainStore.save(token: response.value.token)
-            userName = response.value.user.name
-            email = sanitizedEmail
-            responseJSON = response.rawString?.trimmingCharacters(in: .whitespacesAndNewlines)
-=======
             let response = try await apiClient.login(email: sanitizedEmail, password: currentPassword)
             try keychainStore.save(token: response.token)
             userName = response.user.name
             email = sanitizedEmail
->>>>>>> c1d24506
         } catch {
             if case let APIClient.APIError.serverError(_, body) = error as? APIClient.APIError {
                 responseJSON = body
