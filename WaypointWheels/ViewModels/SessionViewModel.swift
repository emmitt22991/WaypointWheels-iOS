--- conflicted
+++ resolved
@@ -34,25 +34,15 @@
         requestJSON = nil
         responseJSON = nil
 
-<<<<<<< HEAD
-        let trimmedEmail = email.trimmingCharacters(in: .whitespacesAndNewlines)
-        let enteredPassword = password
-
-        guard !trimmedEmail.isEmpty else {
-=======
         let sanitizedEmail = email.trimmingCharacters(in: .whitespacesAndNewlines)
         let currentPassword = password
 
         guard !sanitizedEmail.isEmpty else {
->>>>>>> 272cc275
             errorMessage = "Please enter your email address."
             isLoading = false
             return
         }
 
-<<<<<<< HEAD
-        guard !enteredPassword.isEmpty else {
-=======
         guard !currentPassword.isEmpty else {
             errorMessage = "Please enter your password."
             isLoading = false
@@ -69,32 +59,18 @@
         }
 
         guard !currentPassword.isEmpty else {
->>>>>>> 272cc275
             errorMessage = "Please enter your password."
             isLoading = false
             return
         }
 
         do {
-<<<<<<< HEAD
-            requestJSON = makeJSON(email: trimmedEmail, password: enteredPassword)
-
-            let response = try await apiClient.login(email: trimmedEmail, password: enteredPassword)
-            try keychainStore.save(token: response.value.token)
-            userName = response.value.user.name
-            email = trimmedEmail
-            responseJSON = response.rawString?.trimmingCharacters(in: .whitespacesAndNewlines)
-        } catch {
-            if let apiError = error as? APIClient.APIError,
-               case let .serverError(_, body) = apiError {
-=======
             let response = try await apiClient.login(email: sanitizedEmail, password: currentPassword)
             try keychainStore.save(token: response.token)
             userName = response.user.name
             email = sanitizedEmail
         } catch {
             if case let APIClient.APIError.serverError(_, body) = error as? APIClient.APIError {
->>>>>>> 272cc275
                 responseJSON = body
             }
             errorMessage = error.localizedDescription
