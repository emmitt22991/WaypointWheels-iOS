import SwiftUI

struct Park: Identifiable, Hashable, Decodable {
<<<<<<< HEAD
    enum Membership: String, Identifiable, CaseIterable, Codable {
=======
    enum Membership: String, CaseIterable, Identifiable, Codable {
>>>>>>> 3aa040cd
        case thousandTrails = "Thousand Trails"
        case koa = "KOA"
        case harvestHosts = "Harvest Hosts"
        case passportAmerica = "Passport America"
        case independent = "Independent"

        var id: String { rawValue }

        var badgeColor: Color {
            switch self {
            case .thousandTrails:
                return Color(red: 0.20, green: 0.52, blue: 0.36)
            case .koa:
                return Color(red: 0.96, green: 0.73, blue: 0.26)
            case .harvestHosts:
                return Color(red: 0.47, green: 0.34, blue: 0.58)
            case .passportAmerica:
                return Color(red: 0.18, green: 0.32, blue: 0.60)
            case .independent:
                return Color(red: 0.36, green: 0.31, blue: 0.55)
            }
        }

        init(from decoder: Decoder) throws {
            let container = try decoder.singleValueContainer()
            let rawValue = try container.decode(String.self)
            self = Membership(rawValue: rawValue) ?? .independent
        }

        func encode(to encoder: Encoder) throws {
            var container = encoder.singleValueContainer()
            try container.encode(rawValue)
        }
    }

<<<<<<< HEAD
    struct Amenity: Identifiable, Hashable, Decodable {
        let name: String
        let systemImage: String

        var id: String { name }

        enum CodingKeys: String, CodingKey {
            case name
            case systemImage = "system_image"
        }
    }

    let id: String
=======
    struct Amenity: Identifiable, Hashable, Codable {
        let id: UUID
        let name: String
        let systemImage: String

        init(id: UUID = UUID(), name: String, systemImage: String) {
            self.id = id
            self.name = name
            self.systemImage = systemImage
        }
    }

    let id: UUID
>>>>>>> 3aa040cd
    let name: String
    let state: String
    let city: String
    let rating: Double
    let description: String
    let memberships: [Membership]
    let amenities: [Amenity]
    let featuredNotes: [String]

    init(id: UUID = UUID(),
         name: String,
         state: String,
         city: String,
         rating: Double,
         description: String,
         memberships: [Membership],
         amenities: [Amenity],
         featuredNotes: [String]) {
        self.id = id
        self.name = name
        self.state = state
        self.city = city
        self.rating = rating
        self.description = description
        self.memberships = memberships
        self.amenities = amenities
        self.featuredNotes = featuredNotes
    }

    var formattedLocation: String {
        "\(city), \(state)"
    }

<<<<<<< HEAD
    enum CodingKeys: String, CodingKey {
=======
    private enum CodingKeys: String, CodingKey {
>>>>>>> 3aa040cd
        case id
        case name
        case state
        case city
        case rating
        case description
        case memberships
        case amenities
        case featuredNotes = "featured_notes"
    }

<<<<<<< HEAD
    init(id: String,
         name: String,
         state: String,
         city: String,
         rating: Double,
         description: String,
         memberships: [Membership],
         amenities: [Amenity],
         featuredNotes: [String]) {
        self.id = id
        self.name = name
        self.state = state
        self.city = city
        self.rating = rating
        self.description = description
        self.memberships = memberships
        self.amenities = amenities
        self.featuredNotes = featuredNotes
    }

    init(from decoder: Decoder) throws {
        let container = try decoder.container(keyedBy: CodingKeys.self)
        id = try container.decode(String.self, forKey: .id)
        name = try container.decode(String.self, forKey: .name)
        state = try container.decode(String.self, forKey: .state)
        city = try container.decode(String.self, forKey: .city)
        rating = try container.decode(Double.self, forKey: .rating)
        description = try container.decode(String.self, forKey: .description)

        let rawMemberships = try container.decodeIfPresent([String].self, forKey: .memberships) ?? []
        memberships = rawMemberships.compactMap { Membership(rawValue: $0) }

        amenities = try container.decodeIfPresent([Amenity].self, forKey: .amenities) ?? []
        featuredNotes = try container.decodeIfPresent([String].self, forKey: .featuredNotes) ?? []
    }
=======
    static let sampleData: [Park] = [
        Park(
            name: "Riverbend Retreat",
            state: "TX",
            city: "New Braunfels",
            rating: 4.6,
            description: "Nestled right along the Guadalupe River, Riverbend Retreat offers oversized pull-through sites, shade from towering pecan trees, and quick access to tubing outfitters.",
            memberships: [.thousandTrails, .harvestHosts],
            amenities: [
                Amenity(name: "50 AMP Full Hookups", systemImage: "bolt.fill"),
                Amenity(name: "River Access", systemImage: "drop.fill"),
                Amenity(name: "Pool & Hot Tub", systemImage: "figure.pool.swim")
            ],
            featuredNotes: [
                "Family favorite for summer floating trips",
                "Friendly hosts who remember returning members",
                "Reserve the riverfront premium sites early"
            ]
        ),
        Park(
            name: "Juniper Ridge Camp",
            state: "UT",
            city: "Moab",
            rating: 4.2,
            description: "Wake up to red rock views and be minutes away from both Arches and Canyonlands National Parks. Juniper Ridge balances rustic desert vibes with modern amenities.",
            memberships: [.koa, .passportAmerica],
            amenities: [
                Amenity(name: "Adventure Concierge", systemImage: "figure.hiking"),
                Amenity(name: "Camp Store", systemImage: "bag.fill"),
                Amenity(name: "Desert Wi-Fi Lounge", systemImage: "wifi")
            ],
            featuredNotes: [
                "Ask for the rim-view sites when booking",
                "Pool is clutch after a day on the trails"
            ]
        ),
        Park(
            name: "Evergreen Lakeside",
            state: "WA",
            city: "Leavenworth",
            rating: 3.8,
            description: "A pine-canopied hideaway with waterfront sites on Icicle Creek. This stop is perfect for quiet mornings, paddle boarding, and quick trips into Bavarian downtown.",
            memberships: [.thousandTrails, .independent],
            amenities: [
                Amenity(name: "Creekside Kayak Launch", systemImage: "sailboat.fill"),
                Amenity(name: "Laundry Cottage", systemImage: "washer"),
                Amenity(name: "Seasonal Events Pavilion", systemImage: "tent.2.fill")
            ],
            featuredNotes: [
                "Shaded sites stay cooler mid-summer",
                "Limited cell service—download maps ahead"
            ]
        ),
        Park(
            name: "Sunset Mesa RV Resort",
            state: "AZ",
            city: "Sedona",
            rating: 4.8,
            description: "Perched above the red rocks, Sunset Mesa delivers panoramic sunsets, curated wellness programming, and easy day trips into uptown Sedona.",
            memberships: [.harvestHosts, .independent],
            amenities: [
                Amenity(name: "On-Site Trailheads", systemImage: "leaf.fill"),
                Amenity(name: "Wellness Yurts", systemImage: "figure.mind.and.body"),
                Amenity(name: "Outdoor Kitchen", systemImage: "flame")
            ],
            featuredNotes: [
                "Our go-to for anniversary trips",
                "Book a sunset yoga session at the ridge"
            ]
        )
    ]
>>>>>>> 3aa040cd
}<|MERGE_RESOLUTION|>--- conflicted
+++ resolved
@@ -1,11 +1,7 @@
 import SwiftUI
 
 struct Park: Identifiable, Hashable, Decodable {
-<<<<<<< HEAD
-    enum Membership: String, Identifiable, CaseIterable, Codable {
-=======
     enum Membership: String, CaseIterable, Identifiable, Codable {
->>>>>>> 3aa040cd
         case thousandTrails = "Thousand Trails"
         case koa = "KOA"
         case harvestHosts = "Harvest Hosts"
@@ -41,21 +37,6 @@
         }
     }
 
-<<<<<<< HEAD
-    struct Amenity: Identifiable, Hashable, Decodable {
-        let name: String
-        let systemImage: String
-
-        var id: String { name }
-
-        enum CodingKeys: String, CodingKey {
-            case name
-            case systemImage = "system_image"
-        }
-    }
-
-    let id: String
-=======
     struct Amenity: Identifiable, Hashable, Codable {
         let id: UUID
         let name: String
@@ -69,7 +50,6 @@
     }
 
     let id: UUID
->>>>>>> 3aa040cd
     let name: String
     let state: String
     let city: String
@@ -103,11 +83,7 @@
         "\(city), \(state)"
     }
 
-<<<<<<< HEAD
-    enum CodingKeys: String, CodingKey {
-=======
     private enum CodingKeys: String, CodingKey {
->>>>>>> 3aa040cd
         case id
         case name
         case state
@@ -119,43 +95,6 @@
         case featuredNotes = "featured_notes"
     }
 
-<<<<<<< HEAD
-    init(id: String,
-         name: String,
-         state: String,
-         city: String,
-         rating: Double,
-         description: String,
-         memberships: [Membership],
-         amenities: [Amenity],
-         featuredNotes: [String]) {
-        self.id = id
-        self.name = name
-        self.state = state
-        self.city = city
-        self.rating = rating
-        self.description = description
-        self.memberships = memberships
-        self.amenities = amenities
-        self.featuredNotes = featuredNotes
-    }
-
-    init(from decoder: Decoder) throws {
-        let container = try decoder.container(keyedBy: CodingKeys.self)
-        id = try container.decode(String.self, forKey: .id)
-        name = try container.decode(String.self, forKey: .name)
-        state = try container.decode(String.self, forKey: .state)
-        city = try container.decode(String.self, forKey: .city)
-        rating = try container.decode(Double.self, forKey: .rating)
-        description = try container.decode(String.self, forKey: .description)
-
-        let rawMemberships = try container.decodeIfPresent([String].self, forKey: .memberships) ?? []
-        memberships = rawMemberships.compactMap { Membership(rawValue: $0) }
-
-        amenities = try container.decodeIfPresent([Amenity].self, forKey: .amenities) ?? []
-        featuredNotes = try container.decodeIfPresent([String].self, forKey: .featuredNotes) ?? []
-    }
-=======
     static let sampleData: [Park] = [
         Park(
             name: "Riverbend Retreat",
@@ -227,5 +166,4 @@
             ]
         )
     ]
->>>>>>> 3aa040cd
 }