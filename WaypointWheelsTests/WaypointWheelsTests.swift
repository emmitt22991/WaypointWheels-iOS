--- conflicted
+++ resolved
@@ -244,11 +244,6 @@
         #expect(viewModel.userName == "Taylor")
         #expect(viewModel.email == "user@example.com")
         #expect(keychainStore.savedToken == expectedToken)
-<<<<<<< HEAD
-        #expect(viewModel.requestJSON == #"{"email":"user@example.com","password":"secret"}"#)
-        #expect(viewModel.responseJSON == #"{"token":"abc123","user":{"name":"Taylor"}}"#)
-=======
->>>>>>> 272cc275
     }
 
     @Test("SessionViewModel validates email and password before calling the API")
@@ -271,47 +266,11 @@
 
         await viewModel.signInTask()
         #expect(viewModel.errorMessage == "Please enter your email address.")
-<<<<<<< HEAD
-        #expect(viewModel.requestJSON == nil)
-        #expect(viewModel.responseJSON == nil)
-=======
->>>>>>> 272cc275
 
         viewModel.email = "user@example.com"
         viewModel.password = ""
 
         await viewModel.signInTask()
         #expect(viewModel.errorMessage == "Please enter your password.")
-<<<<<<< HEAD
-        #expect(viewModel.requestJSON == nil)
-        #expect(viewModel.responseJSON == nil)
-    }
-
-    @Test("SessionViewModel captures server error JSON for debugging")
-    func signInCapturesServerErrorJSON() async {
-        let session = makeSession()
-        let bundle = StubBundle(info: ["API_BASE_URL": "https://example.com/api"])
-        let apiClient = APIClient(session: session, bundle: bundle)
-        let keychainStore = MockKeychainStore()
-        let viewModel = SessionViewModel(apiClient: apiClient, keychainStore: keychainStore)
-
-        let errorJSON = "{\"message\":\"No matching account\"}"
-
-        MockURLProtocol.requestHandler = { request in
-            let response = HTTPURLResponse(url: request.url!, statusCode: 401, httpVersion: nil, headerFields: nil)!
-            return (response, Data(errorJSON.utf8))
-        }
-        defer { MockURLProtocol.requestHandler = nil }
-
-        viewModel.email = "user@example.com"
-        viewModel.password = "secret"
-
-        await viewModel.signInTask()
-
-        #expect(viewModel.errorMessage == "No matching account")
-        #expect(viewModel.requestJSON == #"{"email":"user@example.com","password":"secret"}"#)
-        #expect(viewModel.responseJSON == errorJSON)
-=======
->>>>>>> 272cc275
     }
 }